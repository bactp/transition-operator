--- conflicted
+++ resolved
@@ -492,194 +492,6 @@
 - Controller cannot access Git or Registry: Validate secrets, network egress, and DNS.
 - Feature gate ignored: Ensure kubelet flag is placed in the right location for your distro and that systemd drop-ins aren’t overriding it.
 
-<<<<<<< HEAD
-# II. Testing Procedure
-This section validates migration under three fault scenarios: (A) Worker Node Failure, (B) Control-Plane (API-Server) Failure, and (C) Network (CNI) Failure. Each scenario includes: Injection → Confirmation → Revert. A final section (D) details cleanup between tests.
-
-> Prereqs: Have completed Section I (Installation and Infrastructure Setup), appplications (redis and/or video) are deployed on source cluster (Azure), the Transition-Operator is running on management cluster, the checkpoint-agent is running on worker node of source cluster, a ClusterPolicy is created, and measurement.py is ready to run on target cluster (AWS)
-## 1. Verify Environment is Ready
-### 1.1 Confirm apps are deployed on source cluster
-(Example: video Deployment and/or redis)
-```
-kubectl get pod --kubeconfig azure.kubeconfig
-```
-![image.png](images/image21.png)
-## 1.2 Start Transition-Operator on management cluster
- 
- ```
- cd projects/transition-operator/
- make run
- ```
-
- <!-- ![image.png](images/image21.png) -->
-
- ## 1.3 Start checkpoint-agent on source nodes
-On each source worker node (SSH into the node):
-
-```
-cd ~/checkpoint-agent/agent-og
-go run main.go 
-```
-<!-- ![image.png](images/image21.png) -->
-
-## 1.4 Edit/Apply ClusterPolicy (on mgmt)
-
-Make sure policy names the source, target clusters, source cluster repository, name of applications
-
-```bash
-# propagationpolicy-update.yaml
-apiVersion: transition.dcnlab.ssu.ac.kr/v1
-kind: ClusterPolicy
-metadata:
-  name: clusterpolicy-sample
-spec:
-  clusterSelector:
-    name: cluster1-azure
-    repo: http://3.0.52.147:30782/nephio/cluster1-azure.git # repo where the cluster workloads is defined
-      #repo: http://3.0.52.147:30782/nephio/cluster2-aws.git
-    repoType: git
-  packageSelectors:
-    - name: video # Package Name
-      packagePath: video # where the package is in the repo
-      packageType: Stateful # Stateless, Stateful
-      liveStatePackage: true
-      backupInformation:
-        # - name: my-test-backup # Backup Name
-        #   backupType: Manual # Manual, Schedule
-        - name: my-test-backup # Schedule Name
-          backupType: Schedule # Manual, Schedule
-          schedulePeriod: "*/2 * * * *" # cron format
-    - name: redis # Package Name
-      packagePath: redis # where the package is in the repo
-      packageType: Stateful # Stateless, Stateful
-      liveStatePackage: true
-      backupInformation:
-        # - name: my-test-backup # Backup Name
-        #   backupType: Manual # Manual, Schedule
-        - name: my-test-backup1 # Schedule Name
-          backupType: Schedule # Manual, Schedule
-          schedulePeriod: "*/2 * * * *" # cron format
-  targetClusterPolicy:
-    preferClusters:
-      - name: cluster2-aws
-        repoType: git
-        weight: 100
-```
-
-```
-kubectl apply -f /tmp/multiapp-clusterpolicy.yaml
-```
-multiapp-clusterpolicy.yaml --> use for case A and B failure
-
-cni-fault ---> case C
-
-## 1.5 Start metrics capture on the target cluster (AWS)
-SSH to target cluster (AWS)
-
-(Install necessary packages if not installed)
-```
-pip3 install argparse, kubernetes, redis
-```
-and create `apps-config.yaml` file
-```yaml
-# Example apps.yaml
-- namespace: default
-  label: app=video
-  app_url: 3.0.52.147
-  app_port: 30080
-  app_type: http
-
-- namespace: default
-  label: app=redis
-  app_url: 3.0.52.147
-  app_port: 31075
-  app_type: redis
-```
- Start and keep the script running before you inject faults
-
- ```
- python3 measurement.py --apps-config apps-config.yaml
- ```
-
-<!-- ![image.png](images/image21.png) -->
-
-## 2. (A) Worker Node Failure Injection
-### 2.1 Cause Failure (choose one)
-- Stop heartbeat Agent on the worker node of source cluster
-- Stop the entire worker node VM: In your cloud console → Stop / Power Off the worker node instance.
-### 2.2 Observe Migration and measure recovery metrics
-Look for event  `Node Unhealthy Detected` on Transition Operator logs (management cluster)
-<!-- ![image.png](images/image21.png) -->
-
-And `measurement.py` output
-<!-- ![image.png](images/image21.png) -->
-
-Compare `startRecovery` timestamp vs `recoveryCompleted` timestamp → Service Recovery Time
-
-### 2.3 Restart Heartbeat Agent to return to normal and cleanups (5.D)
-## 3. (B) Control-Plane (API-Server) Failure Injection
-### 3.1 Stop the API-server using the provided script
-```
-./stop-apiserver.sh
-```
-Leave it running ~10–20 seconds → Then press Ctrl + C to restore
-### 3.2 Observe Migration and measure recovery metrics
-Look for event  `Control Plane Unhealthy Detected` on Transition Operator logs (management cluster)
-<!-- ![image.png](images/image21.png) -->
-
-And `measurement.py` output
-<!-- ![image.png](images/image21.png) -->
-
-Compare `startRecovery` timestamp vs `recoveryCompleted` timestamp → Service Recovery Time
-### 3.3 Stop the script to return to normal and cleanups (5.D)
-## 4. (C) Network (CNI) Failure Injection
-### 4.1 Break pod network by deleting the CNI bridge
-```
-sudo ip link delete cni0
-```
-This immediately breaks pod networking on this node.
-### 4.2 Observe Migration and measure recovery metrics
-Look for event  `CNI Unhealthy Detected` on Transition Operator logs (management cluster)
-<!-- ![image.png](images/image21.png) -->
-
-And `measurement.py` output
-<!-- ![image.png](images/image21.png) -->
-
-Compare `startRecovery` timestamp vs `recoveryCompleted` timestamp → Service Recovery Time
-### 4.3 Revert and Restore CNI and cleanups (5.D)
-```
-# Stop kubelet on worker node to avoid racing
-sudo systemctl stop kubelet
-
-# Clean state on worker node
-sudo rm -rf /var/lib/cni/*
-sudo rm -rf /var/run/flannel/*
-sudo rm -rf /var/lib/kubelet/pods/*
-sudo rm -rf /opt/cni/bin/flannel.lock 2>/dev/null || true
-
-# Restart container runtime and kubelet on worker node
-sudo systemctl restart containerd
-sudo systemctl start kubelet
-
-# Restart all pods to force CNI re-attachment -  on management cluster
-for ns in $(kubectl get ns --no-headers -o custom-columns=":metadata.name" --kubeconfig src-azure.kubeconfig); do
-  kubectl delete pod --all -n $ns --kubeconfig src-azure.kubeconfig
-done
-
-```
-## 5. Revert / Cleanup After Each Test (Return to Baseline)
-- Clean DR (target) repo of generated migration manifests.
-- ArgoCD sync target cluster to remove migrated workloads
-- Remove ClusterPolicy
-```
-kubectl delete clusterpolicy <name>
-```
-- Delete any leftover Checkpoint resources
-```
-kubectl delete checkpoint <name>
-```
-- (Optional) If workloads were modified during testing, restore original container image tags in the source repo, then sync
-=======
 
 # **FAULT INJECTION** #
 All the scripts are in test-scripts folder
@@ -819,5 +631,4 @@
 
 This script will check the applications’ readiness and measure the time it takes for them to recover after a fault.
 
----
->>>>>>> e046587f
+---